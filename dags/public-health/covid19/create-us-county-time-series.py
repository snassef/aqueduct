"""
Run this once to set the schema for US county-level data
This grabs NYT data up to 3/31 and sample JHU data for 3/30 to append
"""
import geopandas as gpd
import numpy as np
import pandas as pd


# Functions to be used
def coerce_fips_integer(df):
    def integrify(x):
        return int(float(x)) if not pd.isna(x) else None

    cols = [
        "fips",
    ]

    new_cols = {c: df[c].apply(integrify, convert_dtype=False) for c in cols}

    return df.assign(**new_cols)


def correct_county_fips(row):
    if len(row.fips) == 5:
        return row.fips
    elif (len(row.fips) == 4) and (row.fips != "None"):
        return "0" + row.fips
    elif row.fips == "None":
        return ""


# (1) Bring in NYT US county level data and clean
NYT_COMMIT = "baeca648aefa9694a3fc8f2b3bd3f797937aa1c5"
NYT_COUNTY_URL = (
    f"https://raw.githubusercontent.com/nytimes/covid-19-data/{NYT_COMMIT}/"
    "us-counties.csv"
)
county = pd.read_csv(NYT_COUNTY_URL)


def clean_nyt_county(df):
    keep_cols = ["date", "county", "state", "fips", "cases", "deaths"]
    df = df[keep_cols]
    df["date"] = pd.to_datetime(df.date)
    # Create new columns to store what JHU reports
    df["incident_rate"] = np.nan
    df["people_tested"] = np.nan
    # Fix column type
    df = coerce_fips_integer(df)
    df["fips"] = df.fips.astype(str)
    df["fips"] = df.apply(correct_county_fips, axis=1)
    return df


county = clean_nyt_county(county)


# (2) Add JHU data for 3/30 and clean up geography
bucket_name = "public-health-dashboard"
jhu = gpd.read_file(
    f"s3://{bucket_name}/jhu_covid19/jhu_feature_layer_3_30_2020.geojson"
)
jhu["date"] = "3/30/2020"
jhu["date"] = pd.to_datetime(jhu.date)


# Bring in the NYT's way of naming geographies, use FIPS to merge
nyt_geog = county[county.fips != ""][["fips", "county", "state"]].drop_duplicates()


# Clean JHU data to match NYT schema
def clean_jhu_county(df):
    # Only keep certain columns and rename them to match NYT schema
    keep_cols = [
        "Province_State",
        "Country_Region",
        "Lat",
        "Long_",
        "Confirmed",
        "Deaths",
        "FIPS",
        "Incident_Rate",
        "People_Tested",
        "date",
    ]

    df = df[keep_cols]

    df.rename(
        columns={
            "Confirmed": "cases",
            "Deaths": "deaths",
            "FIPS": "fips",
            "Long_": "Lon",
            "People_Tested": "people_tested",
            "Incident_Rate": "incident_rate",
        },
        inplace=True,
    )

    # Use FIPS to merge in NYT columns for county and state names
    # There are some values with no FIPS, NYT calls these county = "Unknown"
    df = pd.merge(df, nyt_geog, on="fips", how="left", validate="m:1")

    # Fix when FIPS is unknown, which wouldn't have merged in anything from nyt_geog
    df["county"] = df.apply(
        lambda row: "Unknown" if row.fips is None else row.county, axis=1
    )
    df["state"] = df.apply(
        lambda row: row.Province_State if row.fips is None else row.state, axis=1
    )
    df["fips"] = df.fips.fillna("")

    # Only keep certain columns and rename them to match NYT schema
    drop_cols = ["Province_State", "Country_Region"]

    df = df.drop(columns=drop_cols)

    return df


jhu = clean_jhu_county(jhu)


# (3) Append NYT and JHU and fill in missing county lat/lon
us_county = county.append(jhu, sort=False)


def fill_missing_stuff(df):
    not_missing_coords = df[df.Lat.notna()][
        ["state", "county", "Lat", "Lon"]
    ].drop_duplicates()

    df = pd.merge(
        df.drop(columns=["Lat", "Lon"]),
        not_missing_coords,
        on=["state", "county"],
        how="left",
    )

    # Drop duplicates and keep last observation
    group_cols = ["state", "county", "fips", "date"]
    for col in ["cases", "deaths"]:
        df[col] = df.groupby(group_cols)[col].transform("max")

    df = df.drop_duplicates(subset=group_cols, keep="last")

    return df


us_county = fill_missing_stuff(us_county)


# (4) Import crosswalk from JHU to fix missing state lat/lon
JHU_COMMIT = "376119aa4b3dbc37b863ac11d4984e480e81227b"
JHU_LOOKUP_URL = (
    f"https://raw.githubusercontent.com/CSSEGISandData/COVID-19/{JHU_COMMIT}/"
    "csse_covid_19_data/UID_ISO_FIPS_LookUp_Table.csv"
)

# Fix values with missing lat/lon (NYT breaks out Kansas City, MO and NYC, NY)
jhu_lookup = pd.read_csv(JHU_LOOKUP_URL)
cols_to_keep = ["Province_State", "Lat", "Long_"]
jhu_lookup = jhu_lookup[jhu_lookup.Country_Region == "US"][cols_to_keep]
jhu_lookup.rename(columns={"Province_State": "state", "Long_": "Lon"}, inplace=True)

# Fix the different types of missing lat/lon
cond1 = "us_county.Lat.isna()"
cond2 = "us_county.county.notna()"
fix_county = us_county[(cond1) and (cond2) and (us_county.county != "Unknown")]
fix_state = us_county[(cond1) and (cond2) and (us_county.county == "Unknown")]
rest_of_df = us_county[us_county.Lat.notna()]

fix_county_lat = {
    "Kansas City": 39.0997,
    "New York City": 40.7128,
}
fix_county_lon = {
    "Kansas City": -94.5786,
    "New York City": -74.0060,
}
fix_county["Lat"] = fix_county.county.map(fix_county_lat)
fix_county["Lon"] = fix_county.county.map(fix_county_lon)

fix_state = pd.merge(
    fix_state.drop(columns=["Lat", "Lon"]), jhu_lookup, on="state", how="left"
)


# Append the fixes together
us_county = (
    rest_of_df.append(fix_county, sort=False).append(fix_state).reset_index(drop=True)
)
us_county = us_county.sort_values(
    ["fips", "state", "county", "date", "cases", "Lat", "Lon"],
    ascending=[True, True, True, True, True, True, True],
).drop_duplicates(subset=["fips", "state", "county", "date"], keep="first")


# (5) Calculate US State totals
def us_state_totals(df):

    state_grouping_cols = ["state", "date"]

    state_totals = df.groupby(state_grouping_cols).agg(
        {"cases": "sum", "deaths": "sum"}
    )

    state_totals.rename(
        columns={"cases": "state_cases", "deaths": "state_deaths"}, inplace=True
    )

    df = pd.merge(df, state_totals, on=state_grouping_cols)

    return df


us_county = us_state_totals(us_county)


# (6) Calculate change in casesload from the prior day
def calculate_change(df):
    group_cols = ["state", "county", "fips", "date"]

    for col in ["cases", "deaths"]:
        new_col = f"new_{col}"
        county_group_cols = ["state", "county"]
        df[new_col] = (
            df.sort_values(group_cols)
            .groupby(county_group_cols)[col]
            .apply(lambda row: row - row.shift(1))
        )
        # First obs will be NaN, but the change in caseload is just the # of cases.
        df[new_col] = df[new_col].fillna(df[col])

    for col in ["state_cases", "state_deaths"]:
        new_col = f"new_{col}"
        state_group_cols = ["state"]
        df[new_col] = (
            df.sort_values(group_cols)
            .groupby(state_group_cols)[col]
            .apply(lambda row: row - row.shift(1))
        )
        df[new_col] = df[new_col].fillna(df[col])

    return df


us_county = calculate_change(us_county)


# (7) Fix column types before exporting
def fix_column_dtypes(df):
<<<<<<< HEAD
=======
    df["date"] = pd.to_datetime(df.date)

    # integrify wouldn't work?
>>>>>>> 340c59ea
    def coerce_integer(df):
        def integrify(x):
            return int(float(x)) if not pd.isna(x) else None

        cols = [
            "cases",
            "deaths",
            "state_cases",
            "state_deaths",
            "new_cases",
            "new_deaths",
            "new_state_cases",
            "new_state_deaths",
        ]

        new_cols = {c: df[c].apply(integrify, convert_dtype=False) for c in cols}

        return df.assign(**new_cols)

    # Sort columns
    col_order = [
        "county",
        "state",
        "fips",
        "date",
        "Lat",
        "Lon",
        "cases",
        "deaths",
        "incident_rate",
        "people_tested",
        "state_cases",
        "state_deaths",
        "new_cases",
        "new_deaths",
        "new_state_cases",
        "new_state_deaths",
    ]

    df = (
        df.pipe(coerce_integer)
        .reindex(columns=col_order)
        .sort_values(["state", "county", "fips", "date", "cases"])
    )
    df["date"] = pd.to_datetime(df.date)

    return df


us_county = fix_column_dtypes(us_county)

print(us_county.dtypes)

# Export as csv
us_county.to_csv(
    f"s3://{bucket_name}/jhu_covid19/county_time_series_331.csv", index=False
)<|MERGE_RESOLUTION|>--- conflicted
+++ resolved
@@ -252,12 +252,9 @@
 
 # (7) Fix column types before exporting
 def fix_column_dtypes(df):
-<<<<<<< HEAD
-=======
     df["date"] = pd.to_datetime(df.date)
 
     # integrify wouldn't work?
->>>>>>> 340c59ea
     def coerce_integer(df):
         def integrify(x):
             return int(float(x)) if not pd.isna(x) else None
