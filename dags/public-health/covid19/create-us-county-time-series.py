--- conflicted
+++ resolved
@@ -43,17 +43,13 @@
     keep_cols = ["date", "county", "state", "fips", "cases", "deaths"]
     df = df[keep_cols]
     df["date"] = pd.to_datetime(df.date)
-<<<<<<< HEAD
     # Create new columns to store what JHU reports
     df["incident_rate"] = np.nan
     df["people_tested"] = np.nan
-=======
->>>>>>> 8f9fb778
     return df
 
 county = clean_nyt_county(county)
 
-<<<<<<< HEAD
 
 # Add JHU data for 3/30
 bucket_name = "public-health-dashboard"
@@ -62,25 +58,6 @@
 )
 jhu["date"] = "3/30/2020"
 jhu["date"] = pd.to_datetime(jhu.date)
-=======
-
-# Add JHU data for 3/30
-jhu_dfs = {}
-bucket_name = "public-health-dashboard"
-
-for d in range(30, 31):
-    key_name = f"jhu3{d}"
-    fill_in_date = f"3/{d}/2020"
-    data = gpd.read_file(
-        f"s3://{bucket_name}/jhu_covid19/jhu_feature_layer_3_{d}_2020.geojson"
-    )
-    data["date"] = fill_in_date
-    jhu_dfs[key_name] = data
-
-
-jhu1 = jhu_dfs["jhu330"]
-jhu1["date"] = pd.to_datetime(jhu1.date)
->>>>>>> 8f9fb778
 
 
 # Bring in the NYT's way of naming geographies, use FIPS to merge
@@ -107,7 +84,7 @@
     ]
 
     df = df[keep_cols]
-    
+
     df.rename(
         columns={
             "Confirmed": "cases",
@@ -143,21 +120,15 @@
 jhu = clean_jhu_county(jhu)
 
 
-<<<<<<< HEAD
 # Append once
 us_county = county.append(jhu, sort=False)
-=======
-# Append everything just once
-us_county = county.append(jhu1, sort=False)
->>>>>>> 8f9fb778
 
 
 def fill_missing_stuff(df):
-    not_missing_coords = df[df.Lat.notna()][["state", 
+    not_missing_coords = df[df.Lat.notna()][["state",
                         "county", "Lat", "Lon"]].drop_duplicates()
 
-<<<<<<< HEAD
-    df = pd.merge(df.drop(columns = ["Lat", "Lon"]), not_missing_coords, 
+    df = pd.merge(df.drop(columns = ["Lat", "Lon"]), not_missing_coords,
             on=["state", "county"], how = "left")
 
     # Drop duplicates and keep last observation
@@ -211,15 +182,15 @@
 
 # Calculate US State totals
 def us_state_totals(df):
-    
+
     state_grouping_cols = ['state', 'date']
-    
+
     state_totals = df.groupby(state_grouping_cols).agg(
         {'cases':'sum', 'deaths':'sum'})
-    
+
     state_totals.rename(columns = {'cases': 'state_cases',
                                   'deaths': 'state_deaths'}, inplace = True)
-    
+
     df = pd.merge(df, state_totals, on = state_grouping_cols)
 
     return df
@@ -236,7 +207,7 @@
             "cases",
             "deaths",
             "state_cases",
-            "state_deaths" 
+            "state_deaths"
         ]
 
         new_cols = {c: df[c].apply(integrify, convert_dtype=False) for c in cols}
@@ -245,8 +216,6 @@
 
     df["date"] = pd.to_datetime(df.date)
 
-=======
->>>>>>> 8f9fb778
     # Sort columns
     col_order = [
         "county",
@@ -270,9 +239,9 @@
     # Set data types for cases and deaths? Seems ok for now....
     for col in ["incident_rate", "people_tested"]:
         df[col] = df[col].astype(float)
-    
+
     # There are still duplicates, keep the max count
-    df = df.sort_values(["state", "county", "fips", "date", "cases"], 
+    df = df.sort_values(["state", "county", "fips", "date", "cases"],
                         ascending=[True, True, True, True, True])
 
     # Drop duplicates
@@ -289,36 +258,8 @@
 
 us_county = fix_column_dtypes(us_county)
 
-<<<<<<< HEAD
 print(us_county.dtypes)
 
 # Export as csv
-us_county.to_csv(f"s3://{bucket_name}/jhu_covid19/county_time_series_330.csv", 
-    index = False)
-=======
-us_county = fill_missing_stuff(us_county)
-
-
-# Fix values with missing lat/lon (NYT breaks out Kansas City, MO and NYC, NY)
-fix_me = us_county.loc[us_county.Lat.isna()]
-rest_of_df = us_county.loc[us_county.Lat.notna()]
-
-fix_latitude = {
-    "Kansas City": 39.0997,
-    "New York    City": 40.7128,
-}
-
-fix_longitude = {
-    "Kansas City": -94.5786,
-    "New York City": -74.0060,
-}
-
-fix_me["Lat"] = fix_me.county.map(fix_latitude)
-fix_me["Lon"] = fix_me.county.map(fix_longitude)
-
-us_county = rest_of_df.append(fix_me, sort=False).reset_index(drop=True)
-
-
-# Export as csv
-us_county.to_csv(f"s3://{bucket_name}/jhu_covid19/county_time_series_330.csv")
->>>>>>> 8f9fb778
+us_county.to_csv(f"s3://{bucket_name}/jhu_covid19/county_time_series_330.csv",
+    index = False)