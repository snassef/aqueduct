# Aqueduct
A shared pipeline for building ETLs and batch jobs that we run at the City of LA for Data Science Projects. Built on Apache Airflow. 

Lots of the following code and documentation was based on the excellent [Mozilla-Telemetry](https://raw.githubusercontent.com/mozilla/telemetry-airflow/master/README.md) project.

## Contributors 
* Robert Pangalian 
* Hunter Owens

### Prerequisites

This app is built and deployed with
[docker](https://docs.docker.com/) and
[docker-compose](https://docs.docker.com/compose/).

### Build Container

An Airflow container can be built with

```bash
make build
```

You should then run the database migrations to complete the container initialization with

```bash
make migrate
```

## Testing

A single task, e.g. `spark`, of an Airflow dag, e.g. `example`, can be run with an execution date, e.g. `2018-01-01`, in the `dev` environment with:
```bash
export AWS_SECRET_ACCESS_KEY=...
export AWS_ACCESS_KEY_ID=...
make run COMMAND="test example spark 20180101"
```

The container will run the desired task to completion (or failure).
Note that if the container is stopped during the execution of a task,
the task will be aborted. In the example's case, the Spark job will be
terminated.

The logs of the task can be inspected in real-time with:
```bash
docker logs -f telemetryairflow_scheduler_1
```

You can task logs and see cluster status on
[the EMR console](https://us-west-2.console.aws.amazon.com/elasticmapreduce/home?region=us-west-2)

By default, the results will end up in the `telemetry-test-bucket` in S3.
If your desired task depends on other views, it will expect to be able to find those results
in `telemetry-test-bucket` too. It's your responsibility to run the tasks in correct
order of their dependencies.

### Testing main_summary

`main_summary` can be a good test case for any large changes to telemetry-batch-view,
but you'll likely want to make some modifications before launching a test to keep runtime reasonable.

Edit the `EMRSparkOperator` definition for the `main_summary` task in `dags/main_summary.py`
to add some additional parameters to the `tbv_envvar` dictionary:

```python
        "channel": "nightly",   # run on smaller nightly data rather than release
        "read-mode": "aligned", # more efficient RDD splitting for small datasets
```

Then launch in dev as:

```bash
export AWS_SECRET_ACCESS_KEY=...
export AWS_ACCESS_KEY_ID=...
make run COMMAND="test main_summary main_summary 20180523"
```

To run the full `main_summary` DAG via local Airflow, you'll need to remove
the `main_summary_glue` task definition and all references to it, since
your local instance doesn't have the proper credentials set up to access
AWS Glue. See the next section for info on how to configure a full DAG run,
though this should only be needed to significant changes affecting many view definitions.

### Local Deployment

Assuming you're using macOS and Docker for macOS, start the docker service,
click the docker icon in the menu bar, click on preferences and change the
available memory to 4GB.

To deploy the Airflow container on the docker engine, with its required dependencies, run:
```bash
make up
```

You can now connect to your local Airflow web console at
`http://localhost:8000/`.

All DAGs are paused by default for local instances and our staging instance of Airflow.
In order to submit a DAG via the UI, you'll need to toggle the DAG from "Off" to "On",
but be very careful to check what DAG runs are generated (Browse > DAG Runs), since it may start
generating backfill runs based on the DAG's configured start date, which could get very expensive
(set `schedule_interval=None` in your DAG definition to prevent these scheduled runs).
You'll likely want to toggle the DAG back to "Off" as soon as your desired task starts running.


#### Workaround for permission issues

Users on Linux distributions will encounter permission issues with `docker-compose`.
This is because the local application folder is mounted as a volume into the running container.
The Airflow user and group in the container is set to `10001`.

To work around this, replace all instances of `10001` in `Dockerfile.dev` with the host user id.

```bash
sed -i "s/10001/$(id -u)/g" Dockerfile.dev

```

### Testing Dev Changes

*Note: This only works for `telemetry-batch-view` and `telemetry-streaming` jobs*

A dev changes can be run by simply changing the `DEPLOY_TAG` environment variable
to whichever upstream branch you've pushed your local changes to.

Afterwards, you're going to need to rebuild: `make build`

From there, you can either set the `AWS_ACCESS_KEY_ID` and `AWS_SECRET_ACCESS_KEY` in the 
Dockerfile and run `make up` to get a local UI and run from there, or you can follow the
testing instructions above and use `make run`.

### Production Setup

Note: the canonical reference for production environment variables lives
in [a private repository](https://github.com/mozilla-services/cloudops-deployment/blob/master/projects/data/puppet/yaml/app/data.prod.wtmo.yaml).

When deploying to production make sure to set up the following environment
variables:

- `AWS_ACCESS_KEY_ID` -- The AWS access key ID to spin up the Spark clusters
- `AWS_SECRET_ACCESS_KEY` -- The AWS secret access key
- `SPARK_BUCKET` -- The AWS S3 bucket where Spark related files are stored,
  e.g. `telemetry-spark-emr-2`
- `AIRFLOW_BUCKET` -- The AWS S3 bucket where airflow specific files are stored,
  e.g. `telemetry-airflow`
- `PUBLIC_OUTPUT_BUCKET` -- The AWS S3 bucket where public job results are
  stored in, e.g. `telemetry-public-analysis-2`
- `PRIVATE_OUTPUT_BUCKET` -- The AWS S3 bucket where private job results are
  stored in, e.g. `telemetry-parquet`
- `AIRFLOW_DATABASE_URL` -- The connection URI for the Airflow database, e.g.
  `postgres://username:password@hostname:port/password`
- `AIRFLOW_BROKER_URL` -- The connection URI for the Airflow worker queue, e.g.
  `redis://hostname:6379/0`
- `AIRFLOW_BROKER_URL` -- The connection URI for the Airflow result backend, e.g.
  `redis://hostname:6379/1`
- `AIRFLOW_GOOGLE_CLIENT_ID` -- The Google Auth client id used for
  authentication.
- `AIRFLOW_GOOGLE_CLIENT_SECRET` -- The Google Auth client secret used for
  authentication.
- `AIRFLOW_GOOGLE_APPS_DOMAIN` -- The domain(s) to restrict Google Auth login
  to e.g. `lacity.org`
- `AIRFLOW_SMTP_HOST` -- The SMTP server to use to send emails e.g.
  `email-smtp.us-west-2.amazonaws.com`
- `AIRFLOW_SMTP_USER` -- The SMTP user name
- `AIRFLOW_SMTP_PASSWORD` --  The SMTP password
- `AIRFLOW_SMTP_FROM` -- The email address to send emails from e.g.
  `telemetry-alerts@workflow.telemetry.mozilla.org`
- `URL` -- The base URL of the website e.g.
  `https://workflow.telemetry.mozilla.org`
- `DEPLOY_ENVIRONMENT` -- The environment currently running, e.g.
  `stage` or `prod`
- `DEPLOY_TAG` -- The tag or branch to retrieve the JAR from, e.g.
  `master` or `tags`. You can specify the tag or travis build exactly as well, e.g.
  `master/42.1` or `tags/v2.2.1`. Not specifying the exact tag or build will
  use the latest from that branch, or the latest tag.
- `ARTIFACTS_BUCKET` -- The s3 bucket where the build artifacts can be found, e.g.
  `net-mozaws-data-us-west-2-ops-ci-artifacts`

Also, please set

- `AIRFLOW_SECRET_KEY` -- A secret key for Airflow's Flask based webserver
- `AIRFLOW_FERNET_KEY` -- A secret key to saving connection passwords in the DB

Both values should be set by using the cryptography module's fernet tool that
we've wrapped in a docker-compose call:

    make secret

Run this for each key config variable, and **don't use the same for both!**

### Debugging

Some useful docker tricks for development and debugging:

```bash
# Stop all docker containers:
docker stop $(docker ps -aq)

# Remove any leftover docker volumes:
docker volume rm $(docker volume ls -qf dangling=true)
```

### Triggering a task to re-run within the Airflow UI

- Check if the task / run you want to re-run is visible in the DAG's Tree View UI
  - For example, [the `main_summary` DAG tree view](http://workflow.telemetry.mozilla.org/admin/airflow/tree?num_runs=25&root=&dag_id=main_summary).
  - Hover over the little squares to find the scheduled dag run you're looking for.
- If the dag run is not showing in the Dag Tree View UI (maybe deleted)
  - Browse -> Dag Runs
  - Create (you can look at another dag run of the same dag for example values too)
    - Dag Id: the name of the dag, for example, `main_summary` or `crash_aggregates`
    - Execution Date: The date the dag should have run, for example, `2018-05-14 00:00:00`
    - Start Date: Some date between the execution date and "now", for example, `2018-05-20 00:00:05`
    - End Date: Leave it blank
    - State: success
    - Run Id: `scheduled__2018-05-14T00:00:00`
    - External Trigger: unchecked
  - Click Save
  - Click on the Graph view for the dag in question. From the main DAGs view, click the name of the DAG
  - Select the "Run Id" you just entered from the drop-down list
  - Click "Go"
  - Click each element of the DAG and "Mark Success"
  - The tasks should now show in the Tree View UI
- If the dag run is showing in the DAG's Tree View UI
  - Click on the small square for the task you want to re-run
  - **Uncheck** the "Downstream" toggle
  - Click the "Clear" button
  - Confirm that you want to clear it
  - The task should be scheduled to run again straight away.

### Triggering backfill tasks using the CLI

<<<<<<< HEAD
- SSH into the ECS container instance
- List docker containers using `docker ps`
- Log in to one of the docker containers using `docker exec -it <container_id> bash`. The web server instance is a good choice.
- Run the desired backfill command, something like `$ airflow backfill main_summary -s 2018-05-20 -e 2018-05-26`
=======
8. Run `airflow webserver` to start the airflow server or `airflow test {dag_name} {task_id} {time}` to test a specfic DAG. 

## Install Issues

1. Installing on a network with a proxy (such as LA City) may require setting proxy settings for these applications. Your proxy server address can be found in your system settings or by asking your network admin. 

1a. Anaconda: (Reference: https://conda.io/docs/user-guide/configuration/use-winxp-with-proxy.html )
Edit the file .condarc (in Windows: \users\{username}\ )
and add these 3 lines (with proxy and port address filled in):
proxy_servers:
    http: http://proxy:port
    https: https://proxy:port
    
1b. Set pip and python proxies by setting the http_proxy and https_proxy system variables to your proxy server. 

1c. Anaconda may call pip to install some modules, but it may not work with the pip proxies you setup. One way around this is to run pip install with proxy options from the command line. After conda failed to pip install flask, run this command line: `pip install --proxy=http://proxy:port flask` and then run the conda line again.
>>>>>>> f35d85a7
<|MERGE_RESOLUTION|>--- conflicted
+++ resolved
@@ -116,23 +116,7 @@
 
 ```
 
-### Testing Dev Changes
-
-*Note: This only works for `telemetry-batch-view` and `telemetry-streaming` jobs*
-
-A dev changes can be run by simply changing the `DEPLOY_TAG` environment variable
-to whichever upstream branch you've pushed your local changes to.
-
-Afterwards, you're going to need to rebuild: `make build`
-
-From there, you can either set the `AWS_ACCESS_KEY_ID` and `AWS_SECRET_ACCESS_KEY` in the 
-Dockerfile and run `make up` to get a local UI and run from there, or you can follow the
-testing instructions above and use `make run`.
-
 ### Production Setup
-
-Note: the canonical reference for production environment variables lives
-in [a private repository](https://github.com/mozilla-services/cloudops-deployment/blob/master/projects/data/puppet/yaml/app/data.prod.wtmo.yaml).
 
 When deploying to production make sure to set up the following environment
 variables:
@@ -230,13 +214,10 @@
 
 ### Triggering backfill tasks using the CLI
 
-<<<<<<< HEAD
 - SSH into the ECS container instance
 - List docker containers using `docker ps`
 - Log in to one of the docker containers using `docker exec -it <container_id> bash`. The web server instance is a good choice.
 - Run the desired backfill command, something like `$ airflow backfill main_summary -s 2018-05-20 -e 2018-05-26`
-=======
-8. Run `airflow webserver` to start the airflow server or `airflow test {dag_name} {task_id} {time}` to test a specfic DAG. 
 
 ## Install Issues
 
@@ -251,5 +232,4 @@
     
 1b. Set pip and python proxies by setting the http_proxy and https_proxy system variables to your proxy server. 
 
-1c. Anaconda may call pip to install some modules, but it may not work with the pip proxies you setup. One way around this is to run pip install with proxy options from the command line. After conda failed to pip install flask, run this command line: `pip install --proxy=http://proxy:port flask` and then run the conda line again.
->>>>>>> f35d85a7
+1c. Anaconda may call pip to install some modules, but it may not work with the pip proxies you setup. One way around this is to run pip install with proxy options from the command line. After conda failed to pip install flask, run this command line: `pip install --proxy=http://proxy:port flask` and then run the conda line again.